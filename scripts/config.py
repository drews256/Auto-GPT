import abc
import os
import openai
import yaml
from dotenv import load_dotenv
# Load environment variables from .env file
load_dotenv()


class Singleton(abc.ABCMeta, type):
    """
    Singleton metaclass for ensuring only one instance of a class.
    """

    _instances = {}

    def __call__(cls, *args, **kwargs):
        """Call method for the singleton metaclass."""
        if cls not in cls._instances:
            cls._instances[cls] = super(
                Singleton, cls).__call__(
                *args, **kwargs)
        return cls._instances[cls]


class AbstractSingleton(abc.ABC, metaclass=Singleton):
    pass


class Config(metaclass=Singleton):
    """
    Configuration class to store the state of bools for different scripts access.
    """

    def __init__(self):
        """Initialize the Config class"""
        self.debug_mode = False
        self.continuous_mode = False
        self.continuous_limit = 0
        self.speak_mode = False

        self.fast_llm_model = os.getenv("FAST_LLM_MODEL", "gpt-3.5-turbo")
        self.smart_llm_model = os.getenv("SMART_LLM_MODEL", "gpt-4")
        self.fast_token_limit = int(os.getenv("FAST_TOKEN_LIMIT", 4000))
        self.smart_token_limit = int(os.getenv("SMART_TOKEN_LIMIT", 8000))
        self.browse_chunk_max_length = int(os.getenv("BROWSE_CHUNK_MAX_LENGTH", 8000))
        self.browse_summary_max_token =  int(os.getenv("BROWSE_SUMMARY_MAX_TOKEN", 300))

        self.openai_api_key = os.getenv("OPENAI_API_KEY")
        self.temperature = float(os.getenv("TEMPERATURE", "1"))
        self.use_azure = os.getenv("USE_AZURE") == 'True'
        self.execute_local_commands = os.getenv('EXECUTE_LOCAL_COMMANDS', 'False') == 'True'

        if self.use_azure:
            self.load_azure_config()
            openai.api_type = self.openai_api_type
            openai.api_base = self.openai_api_base
            openai.api_version = self.openai_api_version

        self.elevenlabs_api_key = os.getenv("ELEVENLABS_API_KEY")
        self.elevenlabs_voice_1_id = os.getenv("ELEVENLABS_VOICE_1_ID")
        self.elevenlabs_voice_2_id = os.getenv("ELEVENLABS_VOICE_2_ID")

        self.use_mac_os_tts = False
        self.use_mac_os_tts = os.getenv("USE_MAC_OS_TTS")

        self.google_api_key = os.getenv("GOOGLE_API_KEY")
        self.custom_search_engine_id = os.getenv("CUSTOM_SEARCH_ENGINE_ID")

        self.pinecone_api_key = os.getenv("PINECONE_API_KEY")
        self.pinecone_region = os.getenv("PINECONE_ENV")

        self.image_provider = os.getenv("IMAGE_PROVIDER")
        self.huggingface_api_token = os.getenv("HUGGINGFACE_API_TOKEN")

        # User agent headers to use when browsing web
        # Some websites might just completely deny request with an error code if no user agent was found.
<<<<<<< HEAD
        self.user_agent = os.getenv("USER_AGENT", "Mozilla/5.0 (Macintosh; Intel Mac OS X 10_15_4) AppleWebKit/537.36 (KHTML, like Gecko) Chrome/83.0.4103.97 Safari/537.36")

=======
        self.user_agent_header = {"User-Agent": "Mozilla/5.0 (Macintosh; Intel Mac OS X 10_15_4) AppleWebKit/537.36 (KHTML, like Gecko) Chrome/83.0.4103.97 Safari/537.36"}
>>>>>>> a3024ca8
        self.redis_host = os.getenv("REDIS_HOST", "localhost")
        self.redis_port = os.getenv("REDIS_PORT", "6379")
        self.redis_password = os.getenv("REDIS_PASSWORD", "")
        self.wipe_redis_on_start = os.getenv("WIPE_REDIS_ON_START", "True") == 'True'
        self.memory_index = os.getenv("MEMORY_INDEX", 'auto-gpt')
        # Note that indexes must be created on db 0 in redis, this is not configurable.

        self.memory_backend = os.getenv("MEMORY_BACKEND", 'local')
        # Initialize the OpenAI API client
        openai.api_key = self.openai_api_key

    def get_azure_deployment_id_for_model(self, model: str) -> str:
        """
        Returns the relevant deployment id for the model specified.

        Parameters:
            model(str): The model to map to the deployment id.

        Returns:
            The matching deployment id if found, otherwise an empty string.
        """
        if model == self.fast_llm_model:
            return self.azure_model_to_deployment_id_map["fast_llm_model_deployment_id"]
        elif model == self.smart_llm_model:
            return self.azure_model_to_deployment_id_map["smart_llm_model_deployment_id"]
        elif model == "text-embedding-ada-002":
            return self.azure_model_to_deployment_id_map["embedding_model_deployment_id"]
        else:
            return ""

    AZURE_CONFIG_FILE = os.path.join(os.path.dirname(__file__), '..', 'azure.yaml')

    def load_azure_config(self, config_file: str=AZURE_CONFIG_FILE) -> None:
        """
        Loads the configuration parameters for Azure hosting from the specified file path as a yaml file.

        Parameters:
            config_file(str): The path to the config yaml file. DEFAULT: "../azure.yaml"

        Returns:
            None
        """
        try:
            with open(config_file) as file:
                config_params = yaml.load(file, Loader=yaml.FullLoader)
        except FileNotFoundError:
            config_params = {}
        self.openai_api_type = os.getenv("OPENAI_API_TYPE", config_params.get("azure_api_type", "azure"))
        self.openai_api_base = os.getenv("OPENAI_AZURE_API_BASE", config_params.get("azure_api_base", ""))
        self.openai_api_version = os.getenv("OPENAI_AZURE_API_VERSION", config_params.get("azure_api_version", ""))
        self.azure_model_to_deployment_id_map = config_params.get("azure_model_map", [])

    def set_continuous_mode(self, value: bool):
        """Set the continuous mode value."""
        self.continuous_mode = value

    def set_continuous_limit(self, value: int):
        """Set the continuous limit value."""
        self.continuous_limit = value

    def set_speak_mode(self, value: bool):
        """Set the speak mode value."""
        self.speak_mode = value

    def set_fast_llm_model(self, value: str):
        """Set the fast LLM model value."""
        self.fast_llm_model = value

    def set_smart_llm_model(self, value: str):
        """Set the smart LLM model value."""
        self.smart_llm_model = value

    def set_fast_token_limit(self, value: int):
        """Set the fast token limit value."""
        self.fast_token_limit = value

    def set_smart_token_limit(self, value: int):
        """Set the smart token limit value."""
        self.smart_token_limit = value

    def set_browse_chunk_max_length(self, value: int):
        """Set the browse_website command chunk max length value."""
        self.browse_chunk_max_length = value

    def set_browse_summary_max_token(self, value: int):
        """Set the browse_website command summary max token value."""
        self.browse_summary_max_token = value

    def set_openai_api_key(self, value: str):
        """Set the OpenAI API key value."""
        self.openai_api_key = value

    def set_elevenlabs_api_key(self, value: str):
        """Set the ElevenLabs API key value."""
        self.elevenlabs_api_key = value

    def set_elevenlabs_voice_1_id(self, value: str):
        """Set the ElevenLabs Voice 1 ID value."""
        self.elevenlabs_voice_1_id = value

    def set_elevenlabs_voice_2_id(self, value: str):
        """Set the ElevenLabs Voice 2 ID value."""
        self.elevenlabs_voice_2_id = value

    def set_google_api_key(self, value: str):
        """Set the Google API key value."""
        self.google_api_key = value

    def set_custom_search_engine_id(self, value: str):
        """Set the custom search engine id value."""
        self.custom_search_engine_id = value

    def set_pinecone_api_key(self, value: str):
        """Set the Pinecone API key value."""
        self.pinecone_api_key = value

    def set_pinecone_region(self, value: str):
        """Set the Pinecone region value."""
        self.pinecone_region = value

    def set_debug_mode(self, value: bool):
        """Set the debug mode value."""
        self.debug_mode = value<|MERGE_RESOLUTION|>--- conflicted
+++ resolved
@@ -75,12 +75,7 @@
 
         # User agent headers to use when browsing web
         # Some websites might just completely deny request with an error code if no user agent was found.
-<<<<<<< HEAD
         self.user_agent = os.getenv("USER_AGENT", "Mozilla/5.0 (Macintosh; Intel Mac OS X 10_15_4) AppleWebKit/537.36 (KHTML, like Gecko) Chrome/83.0.4103.97 Safari/537.36")
-
-=======
-        self.user_agent_header = {"User-Agent": "Mozilla/5.0 (Macintosh; Intel Mac OS X 10_15_4) AppleWebKit/537.36 (KHTML, like Gecko) Chrome/83.0.4103.97 Safari/537.36"}
->>>>>>> a3024ca8
         self.redis_host = os.getenv("REDIS_HOST", "localhost")
         self.redis_port = os.getenv("REDIS_PORT", "6379")
         self.redis_password = os.getenv("REDIS_PASSWORD", "")
