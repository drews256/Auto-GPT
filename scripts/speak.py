import os
from playsound import playsound
import requests
from config import Config
cfg = Config()
import gtts
import threading
from threading import Lock, Semaphore


# TODO: Nicer names for these ids
voices = ["ErXwobaYiN019PkySvjV", "EXAVITQu4vr4xnSDxMaL"]

tts_headers = {
    "Content-Type": "application/json",
    "xi-api-key": cfg.elevenlabs_api_key
}

mutex_lock = Lock() # Ensure only one sound is played at a time
queue_semaphore = Semaphore(1) # The amount of sounds to queue before blocking the main thread

def eleven_labs_speech(text, voice_index=0):
    tts_url = "https://api.elevenlabs.io/v1/text-to-speech/{voice_id}".format(
        voice_id=voices[voice_index])
    formatted_message = {"text": text, "voice_settings": {"stability": 0.05, "similarity_boost": 0.8}}
    response = requests.post(
        tts_url, headers=tts_headers, json=formatted_message)

    if response.status_code == 200:
        with mutex_lock:
            with open("speech.mpeg", "wb") as f:
                f.write(response.content)
            playsound("speech.mpeg", True)
            os.remove("speech.mpeg")
        return True
    else:
        print("Request failed with status code:", response.status_code)
        print("Response content:", response.content)
        return False

def gtts_speech(text):
    tts = gtts.gTTS(text)
    with mutex_lock:
        tts.save("speech.mp3")
        playsound("speech.mp3", True)
        os.remove("speech.mp3")

def say_text(text, voice_index=0):
<<<<<<< HEAD
    def speak():
        if not cfg.elevenlabs_api_key:
=======
    if not cfg.elevenlabs_api_key:
        gtts_speech(text)
    else:
        success = eleven_labs_speech(text, voice_index)
        if not success:
>>>>>>> 4330f793
            gtts_speech(text)
        else:
            success = eleven_labs_speech(text, voice_index)
            if not success:
                gtts_speech(text)
        
        queue_semaphore.release()

    queue_semaphore.acquire(True)
    thread = threading.Thread(target=speak)
    thread.start()<|MERGE_RESOLUTION|>--- conflicted
+++ resolved
@@ -46,16 +46,9 @@
         os.remove("speech.mp3")
 
 def say_text(text, voice_index=0):
-<<<<<<< HEAD
+
     def speak():
         if not cfg.elevenlabs_api_key:
-=======
-    if not cfg.elevenlabs_api_key:
-        gtts_speech(text)
-    else:
-        success = eleven_labs_speech(text, voice_index)
-        if not success:
->>>>>>> 4330f793
             gtts_speech(text)
         else:
             success = eleven_labs_speech(text, voice_index)
