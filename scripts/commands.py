--- conflicted
+++ resolved
@@ -54,12 +54,9 @@
 
 
 def execute_command(command_name, arguments):
-<<<<<<< HEAD
-    """Execute the command and return the response"""
-=======
+    """Execute the command and return the result"""
     memory = get_memory(cfg)
 
->>>>>>> 816dc14d
     try:
         if command_name == "google":
 
@@ -217,12 +214,7 @@
 
 
 def overwrite_memory(key, string):
-<<<<<<< HEAD
     """Overwrite a memory with a given key and string"""
-    if int(key) >= 0 and key < len(mem.permanent_memory):
-        _text = "Overwriting memory with key " + \
-            str(key) + " and string " + string
-=======
     # Check if the key is a valid integer
     if is_valid_int(key):
         key_int = int(key)
@@ -240,7 +232,6 @@
     elif isinstance(key, str):
         _text = "Overwriting memory with key " + key + " and string " + string
         # Overwrite the memory slot with the given string key and string
->>>>>>> 816dc14d
         mem.permanent_memory[key] = string
         print(_text)
         return _text
